
(function( $ ) {
  function generateId(size){
    var chars = "0123456789ABCDEFGHIJKLMNOPQRSTUVWXYZabcdefghijklmnopqrstuvwxyz";
    var id = '';
    for (var i=0; i < size; i++) {
      var rnum = Math.floor(Math.random() * chars.length);
      id += chars.substring(rnum,rnum+1);
    }
    return id;
  }
  var robustId = generateId(18);

  var exports = window.ShinyServer = window.ShinyServer || {};
  exports.debugging = false;
  $(function() {
    if (typeof(Shiny) != "undefined") {
      (function() {
        var loc = location.pathname;
        loc = loc.replace(/\/$/, '');
        var sockjsUrl = loc + "/__sockjs__/n=" + robustId;

        exports.url = sockjsUrl;

        var subApp = window.location.search.match(/\?.*__subapp__=(\d)/);
        if (subApp && subApp[1]) {
          // Take from nodeJS's path module.
          // The doc's on this function are lacking, but it looks like the last 
          // element in each path is treated as a file (regardless of the
          // presence/absence of a trailing slash). So the relativePath from 
          // `/foo/a` to `/foo/b` is the empty string, since you're already
          // in the right directory -- the same holds true if you add trailing
          // slashes to the above examples. So if we want to resolve the
          // relative difference between the above two dirs, we need to add 
          // something to each, like `/whatever/`, then we'd get '../b'.
          // This is why we append `__sockjs__` to each path before comparing.
          function getRelativePath(from, to, includeLast) {

            // The last element would otherwise get trimmed off, if you want it,
            // add some garbage to the end that can be trimmed.
            if (includeLast){
              to += '/a';
            }

            function trim(arr) {
              var start = 0;
              for (; start < arr.length; start++) {
                if (arr[start] !== '') break;
              }

              var end = arr.length - 1;
              for (; end >= 0; end--) {
                if (arr[end] !== '') break;
              }

              if (start > end) return [];
              return arr.slice(start, end - start + 1);
            }

            var fromParts = trim(from.split('/'));
            var toParts = trim(to.split('/'));

            var length = Math.min(fromParts.length, toParts.length);
            var samePartsLength = length;
            for (var i = 0; i < length; i++) {
              if (fromParts[i] !== toParts[i]) {
                samePartsLength = i;
                break;
              }
            }

            var outputParts = [];
            for (var i = samePartsLength; i < fromParts.length; i++) {
              outputParts.push('..');
            }

            outputParts = outputParts.concat(toParts.slice(samePartsLength));

            return outputParts.join('/');
          }

          Shiny.createSocket = function() {
            try {
              if (window.parent.ShinyServer && window.parent.ShinyServer.multiplexer) {
                var relURL = getRelativePath(window.parent.ShinyServer.url, sockjsUrl, true);
                return window.parent.ShinyServer.multiplexer.open(relURL);
              }
              log("Couldn't get multiplexer: multiplexer not found in parent");
            } catch (e) {
              log("Couldn't get multiplexer: " + e);
            }

            var fakeSocket = {};
            setTimeout(function() {
              if (fakeSocket.onclose) {
                fakeSocket.onclose();
              }
            }, 0);
          };
          Shiny.oncustommessage = function(message) {
            if (typeof message === "string" && console.log) console.log(message); // Legacy format
            if (message.alert && console.log) console.log(message.alert);
            if (message.console && console.log) console.log(message.console);
          };
          return;
        }

        var supports_html5_storage = exports.supports_html5_storage = function() {
          try {
            return 'localStorage' in window && window['localStorage'] !== null;
          } catch (e) {
            return false;
          }
        };

        var availableOptions = {{{protocols}}}; 

        var store = null;
        var whitelist = [];

        if (supports_html5_storage()){
          store = window.localStorage;
          whitelistStr = store["shiny.whitelist"];
          if (!whitelistStr || whitelistStr === ""){
            whitelist = availableOptions;
          } else{
            whitelist = JSON.parse(whitelistStr);
            // Regardless of what the user set, disable any protocols that aren't offered by the server.
            $.each(whitelist, function(i, p){
              if ($.inArray(p, availableOptions) === -1){
                // Then it's not a valid option
                whitelist.splice($.inArray(p, whitelist), 1);  
              }
            });
          }
        } 

        if (!whitelist){
          whitelist = availableOptions;
        }

        var networkSelectorVisible = false;
        var networkSelector = undefined;
        var networkOptions = undefined;

        // Build the SockJS network protocol selector. 
        // 
        // Has the side-effect of defining values for both "networkSelector"
        // and "networkOptions".
        function buildNetworkSelector() {
          networkSelector = $('<div style="top: 50%; left: 50%; position: absolute; z-index: 99999;">' + 
                           '<div style="position: relative; width: 300px; margin-left: -150px; padding: .5em 1em 0 1em; height: 400px; margin-top: -190px; background-color: #FAFAFA; border: 1px solid #CCC; font.size: 1.2em;">'+
                           '<h3>Select Network Methods</h3>' +
                           '<div id="ss-net-opts"></div>' + 
                           '<div id="ss-net-prot-warning" style="color: #44B">'+(supports_html5_storage()?'':"These network settings can only be configured in browsers that support HTML5 Storage. Please update your browser or unblock storage for this domain.")+'</div>' +
                           '<div style="float: right;">' +
                           '<input type="button" value="Reset" onclick="ShinyServer.enableAll()"></input>' +
                           '<input type="button" value="OK" onclick="ShinyServer.toggleNetworkSelector();" style="margin-left: 1em;" id="netOptOK"></input>' +
                           '</div>' +
                           '</div></div>');

          networkOptions = $('#ss-net-opts', networkSelector);
          $.each(availableOptions, function(index, val){
            var checked = ($.inArray(val, whitelist) >= 0);
            var opt = $('<label><input type="checkbox" id="ss-net-opt-'+val+'" name="shiny-server-proto-checkbox" value="'+index+'" '+
                        (ShinyServer.supports_html5_storage()?'':'disabled="disabled"')+
                        '> '+val+'</label>').appendTo(networkOptions);
            var checkbox = $('input', opt);
            checkbox.change(function(evt){
              ShinyServer.setOption(val, $(evt.target).prop('checked'));
            });
            if (checked){
              checkbox.prop('checked', true);
            }
          });
        }

        $(document).keydown(function(event){
          if (event.shiftKey && event.ctrlKey && event.altKey && event.keyCode == 65){
            ShinyServer.toggleNetworkSelector();
          }
        });

        var toggleNetworkSelector = exports.toggleNetworkSelector = function(){
          if (networkSelectorVisible) {
            networkSelectorVisible = false;
            networkSelector.hide();
          } else {
            // Lazily build the DOM for the selector the first time it is toggled.
            if (networkSelector === undefined) {
              buildNetworkSelector();
              $('body').append(networkSelector);
            }

            networkSelectorVisible = true;
            networkSelector.show();
          }
        }

        var enableAll = exports.enableAll = function(){
          $('input', networkOptions).each(function(index, val){
            $(val).prop('checked', true)
          });
          // Enable each protocol internally
          $.each(availableOptions, function(index, val){
            setOption(val, true);
          });
        }

        /**
         * Doesn't update the DOM, just updates our internal model.
         */
        var setOption = exports.setOption = function(option, enabled){
          $("#ss-net-prot-warning").html("Updated settings will be applied when you refresh your browser or load a new Shiny application.");
          if (enabled && $.inArray(option, whitelist) === -1){
            whitelist.push(option);
          }
          if (!enabled && $.inArray(option, whitelist >= 0)){
            // Don't remove if it's the last one, and recheck
            if (whitelist.length === 1){
              $("#ss-net-prot-warning").html("You must leave at least one method selected.");
              $("#ss-net-opt-" + option).prop('checked', true);
            } else{
              whitelist.splice($.inArray(option, whitelist), 1);  
            }
          }
          store["shiny.whitelist"] = JSON.stringify(whitelist);
        }

        exports.multiplexer = new MultiplexClient(sockjsUrl, whitelist);

        Shiny.createSocket = function() {
          return exports.multiplexer.open("");
        };

        Shiny.oncustommessage = function(message) {
          if (typeof message === "string") alert(message); // Legacy format
          if (message.alert) alert(message.alert);
          if (message.console && console.log) console.log(message.console);
        };
      })();
    }
  });

  function debug(msg) {
    if (window.console && exports.debugging){
      console.log(new Date() + ": " + msg);
    }
  }

  function log(msg) {
    if (window.console){
      console.log(new Date() + ": " + msg);
    }
  }

  // MultiplexClient sits on top of a SockJS connection and lets the caller
  // open logical SockJS connections (channels). The SockJS connection is
  // closed when all of the channels close. This means you can't start with
  // zero channels, open a channel, close that channel, and then open
  // another channel.
  function MultiplexClient(sockjsUrl, whitelist) {
    // The URL target for our SockJS connection(s)
    this._sockjsUrl = sockjsUrl;
    // The whitelisted SockJS protocols
    this._whitelist = whitelist;
    // Placeholder for our SockJS connection, once we open it.
    this._conn = null;
    // A table of all active channels.
    // Key: id, value: MultiplexClientChannel
    this._channels = {};
    this._channelCount = 0;
    // ID to use for the next channel that is opened
    this._nextId = 0;
    // Channels that need to be opened when the SockJS connection's open
    // event is received
    this._pendingChannels = [];
    // A list of functions that fire when our connection goes away.
    this.onclose = [];
    // Backlog of messages we need to send when we have a connection.
    this._buffer = [];
    // Whether or not this is our first connection.
    this._first = true;
    // No an updated value like readyState, but rather a Boolean which will be set
    // true when the server has indicated that this connection can't ever be resumed.
    this._diconnected = false;
    // The timer used to delay the display of the reconnecting dialog.
    this._disconnectTimer = null;

    this._autoReconnect = {{{reconnect}}};

    var self = this;

    this.send = function(msg){
      if (this._conn.readyState === 1){
        this._conn.send(msg);
      } else {
        this._buffer.push(msg);
      }
    };

    // The underlying SockJS connection. At this point it is not likely to
    // be opened yet.
    this.onConnOpen = function() {
      self._first = false;
      if (self._disconnectTimer){
        clearTimeout(self._disconnectTimer);
        self._disconnectTimer = null;
      }
      log("Connection opened. " + window.location.href);
      var channel;
      while ((channel = self._pendingChannels.shift())) {
        // Be sure to check readyState so we don't open connections for
        // channels that were closed before they finished opening
        if (channel.readyState === 0) {
          channel._open();
        } else {
          debug("NOT opening channel " + channel.id);
        }
      }

      // Send any buffered messages.
      var msg;
      while ((msg = self._buffer.shift())){
        self._conn.send(msg);
      }
    };

    this.startReconnect = function(){
      var dialogMsg = '';
      function setReconnectDialog(msg){
        // Buffer the msg in case this element isn't visible in the DOM now
        dialogMsg = msg;
        $('#ss-connect-dialog').html(msg);
      }

      // Schedule the display of the disconnect window
      self._disconnectTimer = setTimeout(function(){
        debug('Displaying disconnect screen.');
        $('body').addClass('ss-reconnecting');
        $('<div id="ss-connect-dialog">'+dialogMsg+'<div class="ss-clearfix"></div></div><div id="ss-overlay"></div>').appendTo('body');
      }, 3500);

      var timeout = 15;
      
      function reconnect_p(){
        setReconnectDialog('Attempting to reconnect...');
        var def = $.Deferred();

        log("Attempting to reopen.");

        self._openConnection_p()
        .then(function(){
          $('body').removeClass('ss-reconnecting');
          $('#ss-connect-dialog').remove();
          $('#ss-gray-out').remove();
          def.resolve();
        }, function(err){
          // This was a failed attempt to reconnect
          log("Unable to reconnect: " + JSON.stringify(err));
          def.reject();
        });

        return def;
      }

      // @param time The last time a connection attempt was started
      // @param count 0-indexed count of how many reconnect attempts have occured.
      // @param expires the time when the session is scheduled to expire on 
      // the server.
      function scheduleReconnect_p(time, count, expires) {
        var def = $.Deferred();

        if (Date.now() > expires){
          // Shouldn't happen, but if the current time is after the known
          // expiration for this session, give up.
          debug('Overshot session expiration.');
          return def.reject(new Error("Overshot session expiration"));
        }

        // Compute delay exponentially.
        var interval;
        if (count < 10){
          interval = 1000 * Math.pow(2, count);
          interval = Math.min(15 * 1000, interval); // Max of 15s delay.
        } else { 
          // The interval may end up being configurable or changed, so we don't cut off
          // exactly at 2^4, but don't bother computing really large powers.
          interval = 15 * 1000;
        }
        var delay = time - Date.now() + interval;

        // If the next attempt would be after the session is due to expire, 
        // schedule one last attempt to connect a couple seconds before the
        // expiration.
        if (Date.now() + delay > (expires - 2000)) {
          delay = expires - Date.now() - 2000;
        }
        if (delay < 0){
          // i.e. we're within 2 seconds of session expiration. Make
          // one last connection attmpt but don't schedule any more.
          debug('Final reconnection attempt');
          return reconnect_p();
        }

        function doRecon(){
          var startTime = Date.now();
          reconnect_p()
          .then(function(c){
            // Able to reconnect.
            def.resolve(c);
          }, function(){
            scheduleReconnect_p(startTime, count+1, expires)
            .then(function(c){
              def.resolve(c);
            }, function(e){
              def.reject(e);
            });
          });
        }

        var reconTimeout = null;
        setReconnectDialog('<button id="ss-reconnect-btn" type="button" class="ss-dialog-button">Reconnect Now</button>Trouble connecting to server.');
        $('#ss-reconnect-btn').click(function(){
          debug('Trying to reconnect now.');
          // Short-circuit the wait.
          clearTimeout(reconTimeout);
          doRecon();
        });
        debug('Setting countdown timer');
        debug('Scheduling reconnect attempt for ' + delay + 'ms');
        // Schedule the reconnect for some time in the future.
        reconTimeout = setTimeout(doRecon, delay);

        return def;
      }


      // Attempt to reconnect immediately, then start scheduling.
      if (!self._disconnected){
        var time = Date.now();
        reconnect_p()
        .fail(function(){
          scheduleReconnect_p(time, 0, time + 15 * 1000)
          .fail(function(){
            // We were not able to reconnect
            self._disconnected = true;
            self._doClose();
<<<<<<< HEAD
            $('body').removeClass('ss-reconnecting');
            $('#ss-overlay').addClass('ss-gray-out');
            setReconnectDialog('<button id="ss-reload-button" type="button" class="ss-dialog-button">Reload</button> Disconnected from the server.');
            $('#ss-reload-button').click(function(){
              location.reload();
            });
=======
>>>>>>> 02aca72f
          });
        });
      } else {
        self._disconnected = true;
        self._doClose();
      }
    };

    this.onConnClose = function(e) {
      log("Connection closed. Info: " + JSON.stringify(e));

      // If the server intentionally closed the connection, don't attempt to come back.
      if (e && e.wasClean === true || ! self._autoReconnect){
        self._disconnected = true;
      }

      if (!self._disconnected) {
        self.startReconnect();
      } else {
        self._doClose();
<<<<<<< HEAD
        $('<div class="ss-gray-out"></div>').appendTo('body');
=======
>>>>>>> 02aca72f
      }
    };

    this._doClose = function(){
      // If the SockJS connection is terminated from the other end (or due
      // to loss of connectivity or whatever) then we can notify all the
      // active channels that they are closed too.
      for (var key in self._channels) {
        if (self._channels.hasOwnProperty(key)) {
          self._channels[key]._destroy();
        }
      }
      for (var i = 0; i < self.onclose.length; i++) {
        self.onclose[i]();
      }

      if (self._disconnected){
        $('body').removeClass('ss-reconnecting');
        var html = '<button id="ss-reload-button" type="button" class="ss-dialog-button">Reload</button> Disconnected from the server.<div class="ss-clearfix"></div>';
        if ($('#ss-connect-dialog').length){
          // Update existing dialog
          $('#ss-connect-dialog').html(html);
        } else {
          // Create dialog from scratch.
          $('<div id="ss-connect-dialog">'+html+'</div><div id="ss-gray-out"></div>').appendTo('body');
        }
        $('#ss-reload-button').click(function(){
          location.reload();
        });
      }
    };
    this.onConnMessage = function(e) {
      var msg = self._parseMultiplexData(e.data);
      if (!msg) {
        log("Invalid multiplex packet received from server");
        self._conn.close();
        return;
      }
      var id = msg.id;
      var method = msg.method;
      var payload = msg.payload;
      var channel = self._channels[id];
      if (!channel) {
        log("Multiplex channel " + id + " not found");
        return;
      }
      if (method === "c") {
        // If we're closing, we want to close everything, not just a subapp.
        // So don't send to a single channel.
        self._conn.close();
      } else if (method === "m") {
        channel.onmessage({data: payload});
      } else if (method === "r") {
        self._disconnected = true;
        if (msg.payload.length > 0){
          alert(msg.payload);
        }
      }
    };

    // Open a new SockJS connection and assign it.
    this._openConnection_p = function(){
      var def = $.Deferred();

      var url = self._sockjsUrl;
      if (!self._first){
        // Communicate to the server that we're intending to re-use an existing ID.
        url = url.replace(/\/n=/, '/o=');
      }
      var conn = new SockJS(url,
        null,{protocols_whitelist: self._whitelist});
      conn.onmessage = self.onConnMessage;
      
      // Temporarily override so we can resolve the promise
      conn.onopen = function(){
        // Successful open; restore onClose pass through to real open callback
        conn.onclose = self.onConnClose;
        self.onConnOpen.apply(self, arguments);
        def.resolve(conn);
      };
      conn.onclose = function(err){
        // If we got here, means we didn't get to onopen, so it failed.
        def.reject(err);
      };

      self._conn = conn;

      return def;
    };

    // Open an initial connection 
    this._openConnection_p()
    .fail(function(err){
      self._disconnected = true;
      self.onConnClose.apply(self, arguments);
    })
    .done();

    this._parseMultiplexData = function(msg) {
      try {
        var m = /^(\d+)\|(m|o|c|r)\|([\s\S]*)$/m.exec(msg);
        if (!m)
          return null;
        msg = {
          id: m[1],
          method: m[2],
          payload: m[3]
        };

        switch (msg.method) {
          case 'm':
            break;
          case 'o':
            if (msg.payload.length === 0)
              return null;
            break;
          case 'c':
            try {
              msg.payload = JSON.parse(msg.payload);
            } catch(e) {
              return null;
            }
            break;
          case 'r':
            break;
          default:
            return null;
        }

        return msg;

      } catch(e) {
        log('Error parsing multiplex data: ' + e);
        return null;
      }
    };

  }
  MultiplexClient.prototype.open = function(url) {
    var channel = new MultiplexClientChannel(this, this._nextId++ + "",
                                             url);
    this._channels[channel.id] = channel;
    this._channelCount++;

    switch (this._conn.readyState) {
      case 0:
        this._pendingChannels.push(channel);
        break;
      case 1:
        setTimeout(function() {
          channel._open();
        }, 0);
        break;
      default:
        setTimeout(function() {
          channel.close();
        }, 0);
        break;
    }
    return channel;
  };
  MultiplexClient.prototype.removeChannel = function(id) {
    delete this._channels[id];
    this._channelCount--;
    debug("Removed channel " + id + ", " + this._channelCount + " left");
    if (this._channelCount === 0 && this._conn.readyState < 2) {
      debug("Closing SockJS connection since no channels are left");
      this._conn.close();
    }
  };

  function MultiplexClientChannel(owner, id, url) {
    this._owner = owner;
    this.id = id;
    this.url = url;
    this.readyState = 0;
    this.onopen = function() {};
    this.onclose = function() {};
    this.onmessage = function() {};
  }
  MultiplexClientChannel.prototype._open = function(parentURL) {
    debug("Open channel " + this.id);
    this.readyState = 1;

    //var relURL = getRelativePath(parentURL, this.url)

    this._owner.send(formatOpenEvent(this.id, this.url));
    this.onopen();
  };
  MultiplexClientChannel.prototype.send = function(data) {
    if (this.readyState === 0)
      throw new Error("Invalid state: can't send when readyState is 0");
    if (this.readyState === 1)
      this._owner.send(formatMessage(this.id, data));
  };
  MultiplexClientChannel.prototype.close = function(code, reason) {
    if (this.readyState >= 2)
      return;
    debug("Close channel " + this.id);
    if (this._owner.getConn().readyState === 1) {
      // Is the underlying connection open? Send a close message.
      this._owner.send(formatCloseEvent(this.id, code, reason));
    }
    this._destroy(code, reason);
  };
  // Internal version of close that doesn't notify the server
  MultiplexClientChannel.prototype._destroy = function(code, reason) {
    var self = this;
    // If we haven't already, invoke onclose handler.
    if (this.readyState !== 3) {
      this.readyState = 3;
      debug("Channel " + this.id + " is closed");
      setTimeout(function() {
        self._owner.removeChannel(self.id);
        self.onclose();
      }, 0);
    }
  };

  function formatMessage(id, message) {
    return id + '|m|' + message;
  }
  function formatOpenEvent(id, url) {
    return id + '|o|' + url;
  }
  function formatCloseEvent(id, code, reason) {
    return id + '|c|' + JSON.stringify({code: code, reason: reason});
  }
})(jQuery);<|MERGE_RESOLUTION|>--- conflicted
+++ resolved
@@ -353,7 +353,7 @@
         .then(function(){
           $('body').removeClass('ss-reconnecting');
           $('#ss-connect-dialog').remove();
-          $('#ss-gray-out').remove();
+          $('#ss-overlay').remove();
           def.resolve();
         }, function(err){
           // This was a failed attempt to reconnect
@@ -446,15 +446,6 @@
             // We were not able to reconnect
             self._disconnected = true;
             self._doClose();
-<<<<<<< HEAD
-            $('body').removeClass('ss-reconnecting');
-            $('#ss-overlay').addClass('ss-gray-out');
-            setReconnectDialog('<button id="ss-reload-button" type="button" class="ss-dialog-button">Reload</button> Disconnected from the server.');
-            $('#ss-reload-button').click(function(){
-              location.reload();
-            });
-=======
->>>>>>> 02aca72f
           });
         });
       } else {
@@ -475,10 +466,6 @@
         self.startReconnect();
       } else {
         self._doClose();
-<<<<<<< HEAD
-        $('<div class="ss-gray-out"></div>').appendTo('body');
-=======
->>>>>>> 02aca72f
       }
     };
 
@@ -501,9 +488,10 @@
         if ($('#ss-connect-dialog').length){
           // Update existing dialog
           $('#ss-connect-dialog').html(html);
+          $('#ss-overlay').addClass('ss-gray-out');
         } else {
           // Create dialog from scratch.
-          $('<div id="ss-connect-dialog">'+html+'</div><div id="ss-gray-out"></div>').appendTo('body');
+          $('<div id="ss-connect-dialog">'+html+'</div><div id="ss-overlay" class="ss-gray-out"></div>').appendTo('body');
         }
         $('#ss-reload-button').click(function(){
           location.reload();
