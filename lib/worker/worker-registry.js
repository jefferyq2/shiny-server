--- conflicted
+++ resolved
@@ -25,50 +25,7 @@
 var AppWorkerHandle = require('./app-worker-handle');
 var app_worker = require('./app-worker');
 
-<<<<<<< HEAD
 var WorkerRegistry = function(scheduler) {
-=======
-function connectDomainSocket_p(sockName, socketPath, interval, timeout,
-      shouldContinue) {
-  var defer = Q.defer();
-
-  var elapsed = 0;
-  var intervalId = setInterval(function() {
-    elapsed += interval;
-    if (elapsed > timeout) {
-      logger.trace('Giving up on connecting to socket ' + sockName);
-      defer.reject(new Error('The application took too long to respond.'));
-      clearInterval(intervalId);
-      return;
-    }
-    if (!defer.promise.isPending()) {
-      clearInterval(intervalId);
-      return;
-    }
-    if (!shouldContinue()) {
-      clearInterval(intervalId);
-      return;
-    }
-
-    logger.trace('Attempting to connect to socket ' + sockName);
-    var client = net.connect(socketPath, function() {
-      logger.trace('Successfully connected to socket ' + sockName);
-      clearInterval(intervalId);
-      defer.resolve(true);
-      client.destroy();
-      return;
-    });
-    client.on('error', function(err) {
-      logger.trace('Failed to connect to socket ' + sockName);
-      client.destroy();
-    });
-  }, interval);
-
-  return defer.promise;
-}
-
-var WorkerRegistry = function() {
->>>>>>> 66ae9f3b
   this.$workers = map.create();
   this.$scheduler = scheduler;
 };
@@ -81,7 +38,7 @@
       socketDir = path.join(os.tmpdir(), 'shiny-session');
     }
 
-    this.$socketDir = socketDir;
+    this.$scheduler.setSocketDir(socketDir);
     logger.info('Socket dir: ' + socketDir);
     if (!fsutil.directoryExistsSync(socketDir)) {
       logger.info('Socket dir does not exist, will create it');
@@ -93,7 +50,7 @@
   };
 
   this.getSockPath = function(sockName) {
-    return path.join(this.$socketDir, sockName + '.sock');
+    return this.$scheduler.getSockPath(sockName);
   };
 
   /**
@@ -105,178 +62,15 @@
    * @param {String} worker - The ID of the worker which this request is
    *   targetting. If left blank, an arbitrary worker will be selected.
    */
-<<<<<<< HEAD
   this.getWorker_p = function(appSpec, worker) {
     return this.$scheduler.acquireWorker_p(appSpec, worker);
-=======
-  this.getWorker_p = function(appSpec) {
-    var self = this;
-
-    var key = appSpec.getKey();
-    if (this.$workers[key]) {
-      logger.trace('Reusing existing instance');
-      return Q.resolve(this.$workers[key]);
-    }
-
-    var defer = Q.defer();
-    this.$workers[key] = defer.promise;
-
-    var logFilePath = null;
-    var doReject = function(err) {
-      err.consoleLogFile = logFilePath;
-      defer.reject(err);
-    };
-    // Once defer is fulfilled, doReject is essentially a no-op. The following
-    // (making doReject *actually* a no-op) may seem redundant, but it is
-    // necessary to prevent a memory leak!
-    defer.promise
-    .fin(function() {
-      doReject = function() {};
-    })
-    .eat();
-
-    this.createSockName_p()
-    .then(function(sockFullName) {
-
-      // socketPath will be the actual path that is used for the domain socket.
-      var socketPath = self.getSockPath(sockFullName);
-
-      // sockName is a shortened version of sockFullName that is used for
-      // logging/diagnostic purposes. It is shortened from the full name so the
-      // logs can't be used to figure out the full socket path.
-      var sockName = sockFullName.substring(0, 12);
-
-      // sockFullName is no longer needed, remove it so we don't use it
-      // accidentally
-      delete sockFullName;
-
-      logFilePath = self.getLogFilePath(appSpec, sockName);
-
-      var deleteLogFileOnExit = false;
-      logger.trace('Launching ' + appSpec.appDir + ' as ' + appSpec.runAs +
-        ' with name ' + sockName);
-      var workerPromise = app_worker.launchWorker_p(appSpec, socketPath, logFilePath);
-
-      var exitPromise = workerPromise.invoke('getExit_p');
-      exitPromise
-      .fin(function() {
-        delete self.$workers[key];
-        self.freeSock(sockName);
-        logger.trace('Socket ' + sockName + ' returned');
-      })
-      .then(function(status) {
-        if (deleteLogFileOnExit) {
-          logger.trace('Normal exit, deleting log file ' + logFilePath);
-          fs.unlink(logFilePath, function(err) {
-            if (err)
-              logger.warn('Failed to delete log file ' + logFilePath + ': ' + err.message);
-          });
-        }
-      })
-      .eat();
-
-      return workerPromise.then(function(appWorker) {
-        var appWorkerHandle = new AppWorkerHandle(appSpec, sockName,
-            socketPath, logFilePath, exitPromise,
-            _.bind(appWorker.kill, appWorker));
-
-        // Hook up acquire/release behavior.
-        var delayedReleaseTimerId = null;
-        appWorkerHandle.on('acquire', function(refCount) {
-          clearTimeout(delayedReleaseTimerId);
-          delayedReleaseTimerId = null;
-        });
-        appWorkerHandle.on('release', function(refCount) {
-          if (refCount === 0) {
-            delayedReleaseTimerId = setTimeout(function() {
-              deleteLogFileOnExit = true;
-              if (!appWorker.isRunning()) {
-                logger.trace('Process on socket ' + sockName + ' is already gone');
-              } else {
-                logger.trace('Interrupting process on socket ' + sockName);
-                try {
-                  appWorker.kill();
-                } catch (err) {
-                  logger.error('Failed to kill process on socket ' + sockName + ': ' + err.message);
-                }
-              }
-            }, 5000);
-          }
-        });
-
-        // TODO: Interval and timeout should be configurable
-        var connectPromise = connectDomainSocket_p(sockName, socketPath,
-          500, 60000, _.bind(exitPromise.isPending, exitPromise));
-
-        connectPromise.then(
-          _.bind(defer.resolve, defer, appWorkerHandle),
-          doReject
-        )
-        .done();
-
-        exitPromise.fin(function() {
-          doReject(new Error('The application exited during initialization.'));
-        })
-        .eat();
-      });
-    })
-    .fail(function(error) {
-      doReject(error);
-    })
-    .done();
-
-    return defer.promise;
-  };
-
-  /**
-   * Return a random name. This will be part of the domain socket name.
-   */
-  this.createSockName_p = function() {
-    return Q.nfcall(crypto.randomBytes, 16)
-    .then(function(buf) {
-      return buf.toString('hex');
-    });
-  };
-
-  this.freeSock = function(sockName) {
-    // This space intentionally left blank
-  };
-
-  this.getLogFilePath = function(appSpec, sockName) {
-    if (!appSpec.logDir)
-      return '/dev/null'; // TODO: Windows-compatible equivalent?
-
-    var timestamp = moment().format('YYYYMMDD-HHmmss');
-    var filename = path.basename(appSpec.appDir) + '-' +
-      appSpec.runAs + '-' + timestamp + '-' + sockName + '.log';
-    return path.join(appSpec.logDir, filename);
->>>>>>> 66ae9f3b
   };
 
   this.shutdown = function() {
     this.$scheduler.shutdown();
   };
 
-<<<<<<< HEAD
   this.dump = function(){
     this.$scheduler.dump();
-  }
-=======
-  this.dump = function() {
-    logger.info('Dumping up to ' + _.size(this.$workers) + ' worker(s)');
-    _.each(_.values(this.$workers), function(promise) {
-      if (promise.isFulfilled()) {
-        console.log(util.inspect(
-          _.pick(promise.valueOf(), 'appSpec', 'sockName', 'logFilePath'),
-          false, null, true
-        ));
-      }
-      else {
-        console.log('[unresolved promise]');
-      }
-    });
-    logger.info('Dump completed')
   };
->>>>>>> 66ae9f3b
-
 }).call(WorkerRegistry.prototype);