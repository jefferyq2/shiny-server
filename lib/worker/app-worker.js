/*
 * app-worker.js
 *
 * Copyright (C) 2009-13 by RStudio, Inc.
 *
 * This program is licensed to you under the terms of version 3 of the
 * GNU Affero General Public License. This program is distributed WITHOUT
 * ANY EXPRESS OR IMPLIED WARRANTY, INCLUDING THOSE OF NON-INFRINGEMENT,
 * MERCHANTABILITY OR FITNESS FOR A PARTICULAR PURPOSE. Please refer to the
 * AGPL (http://www.gnu.org/licenses/agpl-3.0.txt) for more details.
 *
 */

/**
 * An AppWorker is responsible for:
 *
 * - Launching a Shiny application with the proper user/group permissions
 * - Ensuring that stderr is written to the specified path
 * - Returning a promise that resolves when the worker process exits
 */

var child_process = require('child_process');
var fs = require('fs');
var path = require('path');
var util = require('util');
var bash = require('bash');
var Q = require('q');
var _ = require('underscore');
var posix = require('../../build/Release/posix');

var rprog = process.env.R || 'R';
var scriptPath = path.normalize(__dirname + '/../../R/SockJSAdapter.R');

function exists_p(path) {
  var defer = Q.defer();
  fs.exists(path, function(exists) {
    defer.resolve(exists);
  });
  return defer.promise;
}

/**
 * Begins launching the worker; returns a promise that resolves when
 * the worker is constructed (doesn't necessarily mean the process has
 * actually begun running though).
 *
 * @param {AppSpec} appSpec - Contains the basic details about the app to
 *   launch
 * @param {String} socketPath - The socket path the Shiny app should
 *   listen on.
 * @param {String} logFilePath - The file path to write stderr to.
 */
<<<<<<< HEAD
function launchWorker_p(appSpec, listenPort, logFilePath, workerId) {
=======
function launchWorker_p(appSpec, socketPath, logFilePath) {
>>>>>>> 66ae9f3b
  
  if (!appSpec.runAs)
    return Q.reject(new Error("No user specified"));

  var pw = posix.getpwnam(appSpec.runAs);
  if (!pw)
    return Q.reject(new Error("User " + username + " does not exist"));

  if (!appSpec.appDir)
    return Q.reject(new Error("No app directory specified"));


  return exists_p(appSpec.appDir).then(function(exists) {
    if (!exists) {
      var err = new Error("App dir " + appSpec.appDir + " does not exist");
      err.code = 'ENOTFOUND';
      throw err;
    }
    
    // Open the log file asynchronously, then create the worker
    return Q.nfcall(fs.open, logFilePath, 'a', 0660).then(function(logStream) {
      fs.fchown(logStream, pw.uid, pw.gid, function(err) {
        if (err)
          logger.error('Error attempting to change permissions on log file at ' + logFilePath + ': ' + err.message);
      });

      // Create the worker; when it exits (or fails to start), close
      // the logStream.
<<<<<<< HEAD
      var worker = new AppWorker(appSpec, listenPort, logStream, workerId);
=======
      var worker = new AppWorker(appSpec, socketPath, logStream);
>>>>>>> 66ae9f3b
      worker.getExit_p()
      .fin(function() {
        fs.close(logStream, function(err) {
          if (err)
            logger.error("Couldn't close logStream: " + err.message);
        });
      })
      .eat();

      return worker;
    });
  });
};
exports.launchWorker_p = launchWorker_p;

/**
 * Like launchWorker_p, but the promise it returns doesn't resolve until
 * the worker process exits.
 */
function runWorker_p(appSpec, socketPath, logFilePath) {
  return launchWorker_p(appSpec, socketPath, logFilePath).invoke('getExit_p');
};
exports.runWorker_p = runWorker_p;

/**
 * An AppWorker models a single R process that is running a Shiny app.
 *
 * @constructor
 * @param {AppSpec} appSpec - Contains the basic details about the app to
 *   launch
 * @param {String} socketPath - The domain socket path the app should listen on
 * @param {Stream} logStream - The stream to dump stderr to.
 */
<<<<<<< HEAD
var AppWorker = function(appSpec, listenPort, logStream, workerId) {
=======
var AppWorker = function(appSpec, socketPath, logStream) {
>>>>>>> 66ae9f3b
  this.$dfEnded = Q.defer();
  var self = this;

  this.exited = false;

  // Spawn worker process via su, to ensure proper setgid, initgroups, setuid,
  // etc. are called correctly.
  //
  // We use stdin to tell SockJSAdapter what app dir, port, etc. to use, so
  // that non-root users on the system can't use ps to discover what apps are
  // available and on what ports.

  logger.trace("Starting R");

  try {
    // Run R
    var args = [
      '--',
      appSpec.runAs,
      '-c',
      bash.escape(rprog) + " --no-save --slave -f " + bash.escape(scriptPath)
    ];

    if (process.platform === 'linux') {
      // -s option not supported by OS X (or FreeBSD, or Sun)
      args = ['-s', '/bin/sh'].concat(args);
    } else {
      // Other platforms don't clear out env vars, so simulate user env
      args.unshift('-');
    }

    this.$proc = child_process.spawn('su', args, {
      stdio: ['pipe', 'ignore', logStream],
      detached: true  // So that we can send SIGINT not just to su but to the
                      // R process that it spawns as well
    });
    this.$proc.on('exit', function(code, signal) {
      self.exited = true;
      self.$dfEnded.resolve({code: code, signal: signal});
    });
    this.$proc.stdin.end(
      appSpec.appDir + '\n' +
      socketPath + '\n' +
      (appSpec.settings.gaTrackingId || '') + '\n' +
      SHINY_SERVER_VERSION + '\n' + 
      workerId + '\n'
    );
  } catch (e) {
    logger.trace(e);
    this.$dfEnded.reject(e);
  }
};

(function() {

  /**
   * Returns a promise that is resolved when the process exits.
   * If the process terminated normally, code is the final exit
   * code of the process, otherwise null. If the process
   * terminated due to receipt of a signal, signal is the string
   * name of the signal, otherwise null.
   */
  this.getExit_p = function() {
    return this.$dfEnded.promise;
  };

  this.isRunning = function() {
    return !this.exited;
  };

  /**
   * Attempts to kill the process using the signal provided. If
   * it detects a Mac environment, it will use the pkill command to
   * send a SIGABRT signal to this process and its descendents.
   * Otherwise, it will send a SIGINT signal to the entire process
   * group.
   * @param {String} [signal] - The signal to send (defaults to 'SIGABRT'
   * if on a Mac, or 'SIGINT' otherwise).
   */
  this.kill = function(signal) {
    if (process.platform == "darwin"){
      signal = signal || 'SIGABRT';
      logger.trace('Sending ' + signal + ' to ' + (this.$proc.pid));
      child_process.spawn('pkill', ['-' + bash.escape(signal), '-P', bash.escape(this.$proc.pid)]); 
    } else {
      signal = signal || 'SIGINT';
      logger.trace('Sending ' + signal + ' to ' + (-this.$proc.pid));
      process.kill(-this.$proc.pid, signal); 
    }
  };

}).call(AppWorker.prototype);<|MERGE_RESOLUTION|>--- conflicted
+++ resolved
@@ -50,11 +50,7 @@
  *   listen on.
  * @param {String} logFilePath - The file path to write stderr to.
  */
-<<<<<<< HEAD
-function launchWorker_p(appSpec, listenPort, logFilePath, workerId) {
-=======
-function launchWorker_p(appSpec, socketPath, logFilePath) {
->>>>>>> 66ae9f3b
+function launchWorker_p(appSpec, socketPath, logFilePath, workerId) {
   
   if (!appSpec.runAs)
     return Q.reject(new Error("No user specified"));
@@ -83,11 +79,7 @@
 
       // Create the worker; when it exits (or fails to start), close
       // the logStream.
-<<<<<<< HEAD
-      var worker = new AppWorker(appSpec, listenPort, logStream, workerId);
-=======
-      var worker = new AppWorker(appSpec, socketPath, logStream);
->>>>>>> 66ae9f3b
+      var worker = new AppWorker(appSpec, socketPath, logStream, workerId);
       worker.getExit_p()
       .fin(function() {
         fs.close(logStream, function(err) {
@@ -121,11 +113,7 @@
  * @param {String} socketPath - The domain socket path the app should listen on
  * @param {Stream} logStream - The stream to dump stderr to.
  */
-<<<<<<< HEAD
-var AppWorker = function(appSpec, listenPort, logStream, workerId) {
-=======
-var AppWorker = function(appSpec, socketPath, logStream) {
->>>>>>> 66ae9f3b
+var AppWorker = function(appSpec, socketPath, logStream, workerId) {
   this.$dfEnded = Q.defer();
   var self = this;
 
