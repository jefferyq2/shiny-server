/*
 * config-router.js
 *
 * Copyright (C) 2009-13 by RStudio, Inc.
 *
 * This program is licensed to you under the terms of version 3 of the
 * GNU Affero General Public License. This program is distributed WITHOUT
 * ANY EXPRESS OR IMPLIED WARRANTY, INCLUDING THOSE OF NON-INFRINGEMENT,
 * MERCHANTABILITY OR FITNESS FOR A PARTICULAR PURPOSE. Please refer to the
 * AGPL (http://www.gnu.org/licenses/agpl-3.0.txt) for more details.
 *
 */
// TODO: Drop root whenever possible
var assert = require('assert');
var path = require('path');
var util = require('util');
var stable = require('stable');
var _ = require('underscore');
var map = require('../core/map');
var permissions = require('../core/permissions');
var qutil = require('../core/qutil');
var router = require('./router');
var config = require('../config/config');
var posix = require('../../build/Release/posix');
var DirectoryRouter = require('./directory-router');
var AppConfig = require("../config/app-config");
var throwForNode = require('../config/schema').throwForNode;

exports.createRouter_p = createRouter_p;
function createRouter_p(configPath, schedulerRegistry) {
  return config.read_p(
    configPath, 
    path.join(__dirname, 'shiny-server-rules.config'))
  .then(function(conf) {
<<<<<<< HEAD
    return new ConfigRouter(conf, schedulerRegistry);
  });
}

function parseApplication(settings, locNode){
  var appSettings = locNode.getValues('application');
  if (_.size(appSettings) > 0){
    settings.appDefaults = appSettings;

    var appNode = locNode.getOne('application');

    //try to load in one of the various schedulers.
    var scheduler = appNode.getOne('utilization_scheduler');
    if (scheduler){
      var params = appNode.getValues('utilization_scheduler');
      scheduler = {utilization: params};
    } else {
      var params = appNode.getValues('simple_scheduler');
      scheduler = {simple: params};
    }
    settings.scheduler = scheduler;
  } else{
    settings.appDefaults = map.create();
    settings.appDefaults.sessionTimeout = 0;
  
    settings.scheduler = {simple: {maxRequests: 100}};
  }
  return settings;
}

function ConfigRouter(conf, schedulerRegistry) {
=======
    checkPermissions(conf);
    return new ConfigRouter(conf);
  });
}

function checkPermissions(conf) {
  // run_as nodes that can't be obeyed due to permissions
  var users = _.filter(conf.search('run_as', false), function(node) {
    return !permissions.canRunAs(node.values.user);
  });
  // user_apps nodes (the mere presence of these means root is needed)
  var userapps = conf.search('user_apps', false);
  // Listen nodes with ports under 1024
  var listens = _.filter(conf.search('listen', false), function(node) {
    return node.values.port < 1024;
  });

  // Array of strings representing unique users to run_as
  var uniqueUsers = _.chain(conf.search('run_as', false))
      .map(function(node) {
        return node.values.user;
      })
      .uniq()
      .value();

  if (permissions.isSuperuser()) {
    // Check if superuser is actually necessary
    if (uniqueUsers.length == 1 && !userapps.length && !listens.length) {
      logger.warn('Running as root unnecessarily is a security risk! You could be running more securely as non-root.');
    }

    return;
  }

  // If we got here, we're not running as root

  if (users.length) {
    var user = users[0].values.user;
    throwForNode(users[0],
        new Error("The user '" + permissions.getProcessUser() + "' does not have permissions to run applications as user '" + user + "'. Please restart shiny-server as user '" + user + "'."));
  }

  if (userapps.length) {
    throwForNode(userapps[0], 
        new Error('shiny-server must be run as root to use the user_apps directive'));
  }

  if (listens.length) {
    var port = listens[0].values.port;
    throwForNode(listens[0],
        new Error("The user '" + permissions.getProcessUser() + "' does not have permission to listen on port " + port + ". Please choose a port number of 1024 or above, or restart shiny-server as root."));
  }
}

function ConfigRouter(conf) {
>>>>>>> 83b951ce
  this.servers = createServers(conf);
  this.accessLogSpec = createAccessLogSpec(conf.getOne('access_log'));
  this.socketDir = conf.getValues('socket_dir').path;
  this.$appConfig = new AppConfig(schedulerRegistry);
  this.$allowAppOverride = conf.getValues('allow_app_override').enabled;
}
(function() {
  this.getAppSpec_p = function(req, res) {
    var self = this;
    var scored = _.map(this.servers, function(server) {
      return {
        server: server,
        score: server.getScore(req, res)
      };
    });

    // Ignore servers that don't match
    scored = _.filter(scored, function(serverWithScore) {
      return serverWithScore.score > 0;
    });

    // Stable sort the scored servers; higher scores at the beginning
    scored = stable(scored, function(a, b) {
      return a.score < b.score
    });

    // Return a promise that resolves to serially calling each server's
    // getAppSpec_p and returning the first non-falsy result
    return router.getFirstAppSpec_p(_.pluck(scored, 'server'), req, res)
    .then(function(appSpec){
      if (!appSpec || !appSpec.appDir){
        //occurs when no router is found to handle the request
        return appSpec;
      }

      if (self.$allowAppOverride){
        // Supplement the global appSpec with a local one, if it exists.
        return self.$appConfig.readConfig_p(appSpec)
        .then(function(config){
          if (config){
            // parse the global config
            // TODO: Should we cache this?
            var appSettings = parseApplication({}, config);
            // Merge the global config with this app's local conf, if it exists.
            appSpec = self.$appConfig.addLocalConfig(appSpec,
                appSettings);
            
            logger.trace("Merged appSpec: " + JSON.stringify(appSpec));
          }
          return (appSpec);
        });
      } else{
        // Don't check for a local config.
        return (appSpec);
      }
    })
    
  };

  this.getAddresses = function() {
    return _.map(this.servers, function(server) {
      return { address: server.host, port: server.port };
    });
  };
}).call(ConfigRouter.prototype);

/**
 * Crawl the parsed and validated config file data to create an array of
 * ServerRouters.
 */
function createServers(conf) {
  var seenKeys = map.create();

  var servers = _.map(conf.search('server'), function(serverNode) {
    var listenNode = serverNode.getOne('listen');
    if (!listenNode)
      throwForNode(serverNode,
          new Error('Required "listen" directive is missing'));

    var port = serverNode.getValues('listen').port;
    if (typeof port === 'undefined')
      port = 80;
    if (port <= 0)
      throwForNode(listenNode, new Error('Invalid port number'));

    var host = serverNode.getValues('listen').host || '0.0.0.0';
    if (host === '*')
      host = '0.0.0.0';

    if (!/^\d+\.\d+\.\d+\.\d+$/.test(host)) {
      throwForNode(listenNode,
          new Error('Invalid IPv4 address "' + host + '"'));
    }

    var serverNames = serverNode.getValues('server_name').names;

    // read all locations
    var locations = _.map(serverNode.search('location'), createLocation);

    var key = host + ':' + port;
    if (seenKeys[key])
      throwForNode(listenNode,
          new Error(key + ' combination conflicts with earlier server definition'));
    seenKeys[key] = true;

    return new ServerRouter(port, host, serverNames, locations);
  });

  return servers;
}

function createAccessLogSpec(accessLogNode) {
  if (!accessLogNode)
    return null;
  return {
    path: accessLogNode.values.path,
    format: accessLogNode.values.format
  };
}

/**
 * Delegates requests to sub-routers (locations). Can indicate how well its
 * configuration matches up to a request (`getScore`).
 */
function ServerRouter(port, host, vhosts, locations) {
  assert(port);
  assert(host);
  this.port = port;
  this.host = host;
  this.vhosts = _.invoke(vhosts || [], 'toLowerCase');
  this.$locations = locations;
}
(function() {
  /**
   * This score helps determine the order in which servers will be tried for
   * a given request. Higher scores are tried first, and if two servers have
   * the same score then they are tried in the order they are found in the
   * configuration file.
   *
   * A score of 0 or lower means failure--the server is not able to handle
   * the request.
   *
   * - Matching local port number: 0 points
   * - Non-matching local port number: fail
   *
   * - Server has wildcard (* or 0.0.0.0) for host: 1 point
   * - Server has same local IP address as request: 2 points
   * - Non-wildcard host server and differing request host: fail
   *
   * - Server has no virtual host: 0 points
   * - Server has same virtual host: 3 points
   * - Server has differing virtual host: fail
   */
  this.getScore = function(req, res) {
    var score = 0;

    if (!req.address && !req.connection) {
      logger.warn('Request with no address and no connection: ' + util.inspect(req));
      return 0;
    }

    var address = req.address || req.connection.address();
    var port = address.port;
    var host = address.address;
    var vhost = (req.headers.host || '').split(/:/)[0].toLowerCase();
    if (!req.headers.host) {
      logger.warn('No host header sent by user-agent ' + req.headers['user-agent']);
    }
    if (port != this.port)
      return 0;
    
    if (this.host == '0.0.0.0' || this.host == '*')
      score += 1;
    else if (this.host == host)
      score += 2;
    else
      return 0;

    if (this.vhosts.length > 0) {
      // TODO: Support non-literal server_name values
      // http://nginx.org/en/docs/http/ngx_http_core_module.html#server_name
      var found = _.find(this.vhosts, function(vh) {
        return vh === vhost;
      });
      if (found) {
        score += 3;
      } else {
        return 0;
      }
    }

    assert(score > 0);
    return score;
  };

  this.getAppSpec_p = function(req, res) {
    assert(this.getScore(req, res) > 0);

    // Return a promise that resolves to serially calling each location's
    // getAppSpec_p and returning the first non-falsy result
    return router.getFirstAppSpec_p(this.$locations, req, res);
  };
}).call(ServerRouter.prototype);

/**
 * Validates the location node, and returns the appropriate type of router
 * it represents.
 */
function createLocation(locNode) {
  var path = locNode.values.path;

  var sitedirPath = locNode.getValues('site_dir').rootPath;
  
  var appdirPath = locNode.getValues('app_dir').path;

  var userappsNode = locNode.getOne('user_apps');
  var userappsEnabled = userappsNode &&
      (userappsNode.values.length == 0 || userappsNode.values.enabled);

  var redirectNode = locNode.getOne('redirect');
  var redirectArgs = locNode.getValues('redirect');

  var settings = map.create();
  var gaid = locNode.getValues('google_analytics_id').gaid;
  if (gaid)
    settings.gaTrackingId = gaid;

  if (appdirPath && userappsEnabled)
    throwForNode(locNode, new Error(
      'A single location cannot have both app_dir and user_apps ' +
      'directives'));

  settings = parseApplication(settings, locNode);

  if (sitedirPath || appdirPath) {
    var runas = locNode.getValues('run_as').user;
    if (!runas)
      throwForNode(locNode, new Error(
          'Required "run_as" directive was not found'));

    var logdir = locNode.getValues('log_dir').path;
    if (!logdir)
      throwForNode(locNode, new Error(
          'Required "log_dir" directive was not found'));

    if (sitedirPath) {
      var dirIndex = !!locNode.getValues('directory_index').enabled;
      return new DirectoryRouter(sitedirPath, runas, dirIndex, path, logdir,
      	  settings);
    } else {
      assert(appdirPath);
      return new router.SingleAppRouter(
          appdirPath, runas, path, logdir, settings);
    }
  } else if (userappsEnabled) {
    var groupsNode = locNode.getOne('members_of');
    var groups = locNode.getValues('members_of').groups || [];
    // groups is a list of group names; map it to a list of numeric group IDs
    groups = _.map(groups, function(group) {
      try {
        var groupInfo = posix.getgrnam(group);
        if (!groupInfo) {
          throwForNode(groupsNode,
              new Error('Group "' + group + '" does not exist'));
        }
      } catch (ex) {
        throwForNode(groupsNode, ex);
      }
      return groupInfo.gid;
    });
    return new router.AutouserRouter(path, groups, settings);
  } else if (redirectNode) {
    return new router.RedirectRouter(
      path, redirectArgs.url, redirectArgs.statusCode, redirectArgs.exact);
  }

  throwForNode(locNode, new Error(
      'location directive must contain either app_dir or user_apps'));
}<|MERGE_RESOLUTION|>--- conflicted
+++ resolved
@@ -32,7 +32,7 @@
     configPath, 
     path.join(__dirname, 'shiny-server-rules.config'))
   .then(function(conf) {
-<<<<<<< HEAD
+    checkPermissions(conf);
     return new ConfigRouter(conf, schedulerRegistry);
   });
 }
@@ -61,13 +61,6 @@
     settings.scheduler = {simple: {maxRequests: 100}};
   }
   return settings;
-}
-
-function ConfigRouter(conf, schedulerRegistry) {
-=======
-    checkPermissions(conf);
-    return new ConfigRouter(conf);
-  });
 }
 
 function checkPermissions(conf) {
@@ -119,8 +112,7 @@
   }
 }
 
-function ConfigRouter(conf) {
->>>>>>> 83b951ce
+function ConfigRouter(conf, schedulerRegistry) {
   this.servers = createServers(conf);
   this.accessLogSpec = createAccessLogSpec(conf.getOne('access_log'));
   this.socketDir = conf.getValues('socket_dir').path;
