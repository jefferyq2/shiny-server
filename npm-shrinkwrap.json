{
  "name": "shiny-server",
  "version": "1.5.0",
  "dependencies": {
    "accepts": {
      "version": "1.3.3",
      "from": "accepts@>=1.3.3 <1.4.0",
      "resolved": "https://registry.npmjs.org/accepts/-/accepts-1.3.3.tgz"
    },
    "align-text": {
      "version": "0.1.4",
      "from": "align-text@>=0.1.3 <0.2.0",
      "resolved": "https://registry.npmjs.org/align-text/-/align-text-0.1.4.tgz"
    },
    "amdefine": {
      "version": "1.0.0",
      "from": "amdefine@>=0.0.4",
      "resolved": "https://registry.npmjs.org/amdefine/-/amdefine-1.0.0.tgz"
    },
    "array-flatten": {
      "version": "1.1.1",
      "from": "array-flatten@1.1.1",
      "resolved": "https://registry.npmjs.org/array-flatten/-/array-flatten-1.1.1.tgz"
    },
    "async": {
      "version": "1.5.2",
      "from": "async@>=1.4.0 <2.0.0",
      "resolved": "https://registry.npmjs.org/async/-/async-1.5.2.tgz"
    },
    "balanced-match": {
      "version": "0.4.2",
      "from": "balanced-match@>=0.4.1 <0.5.0",
      "resolved": "https://registry.npmjs.org/balanced-match/-/balanced-match-0.4.2.tgz"
    },
    "bash": {
      "version": "0.0.1",
      "from": "https://registry.npmjs.org/bash/-/bash-0.0.1.tgz",
      "resolved": "https://registry.npmjs.org/bash/-/bash-0.0.1.tgz"
    },
    "brace-expansion": {
      "version": "1.1.6",
      "from": "brace-expansion@>=1.0.0 <2.0.0",
      "resolved": "https://registry.npmjs.org/brace-expansion/-/brace-expansion-1.1.6.tgz"
    },
    "browser-stdout": {
      "version": "1.3.0",
      "from": "browser-stdout@1.3.0",
      "resolved": "https://registry.npmjs.org/browser-stdout/-/browser-stdout-1.3.0.tgz"
    },
    "camelcase": {
      "version": "1.2.1",
      "from": "camelcase@>=1.0.2 <2.0.0",
      "resolved": "https://registry.npmjs.org/camelcase/-/camelcase-1.2.1.tgz"
    },
    "center-align": {
      "version": "0.1.3",
      "from": "center-align@>=0.1.1 <0.2.0",
      "resolved": "https://registry.npmjs.org/center-align/-/center-align-0.1.3.tgz"
    },
    "client-sessions": {
      "version": "0.7.0",
      "from": "client-sessions@>=0.7.0 <0.8.0",
      "resolved": "https://registry.npmjs.org/client-sessions/-/client-sessions-0.7.0.tgz"
    },
    "cliui": {
      "version": "2.1.0",
      "from": "cliui@>=2.1.0 <3.0.0",
      "resolved": "https://registry.npmjs.org/cliui/-/cliui-2.1.0.tgz",
      "dependencies": {
        "wordwrap": {
          "version": "0.0.2",
          "from": "wordwrap@0.0.2",
          "resolved": "https://registry.npmjs.org/wordwrap/-/wordwrap-0.0.2.tgz"
        }
      }
    },
    "commander": {
      "version": "2.9.0",
      "from": "commander@2.9.0",
      "resolved": "https://registry.npmjs.org/commander/-/commander-2.9.0.tgz"
    },
    "concat-map": {
      "version": "0.0.1",
      "from": "concat-map@0.0.1",
      "resolved": "https://registry.npmjs.org/concat-map/-/concat-map-0.0.1.tgz"
    },
    "content-disposition": {
      "version": "0.5.1",
      "from": "content-disposition@0.5.1",
      "resolved": "https://registry.npmjs.org/content-disposition/-/content-disposition-0.5.1.tgz"
    },
    "content-type": {
      "version": "1.0.2",
      "from": "content-type@>=1.0.2 <1.1.0",
      "resolved": "https://registry.npmjs.org/content-type/-/content-type-1.0.2.tgz"
    },
    "cookie": {
      "version": "0.3.1",
      "from": "cookie@0.3.1",
      "resolved": "https://registry.npmjs.org/cookie/-/cookie-0.3.1.tgz"
    },
    "cookie-signature": {
      "version": "1.0.6",
      "from": "cookie-signature@1.0.6",
      "resolved": "https://registry.npmjs.org/cookie-signature/-/cookie-signature-1.0.6.tgz"
    },
    "cookies": {
      "version": "0.5.0",
      "from": "cookies@0.5.0",
      "resolved": "https://registry.npmjs.org/cookies/-/cookies-0.5.0.tgz"
    },
    "core-util-is": {
      "version": "1.0.2",
      "from": "core-util-is@>=1.0.0 <1.1.0",
      "resolved": "https://registry.npmjs.org/core-util-is/-/core-util-is-1.0.2.tgz"
    },
    "debug": {
      "version": "2.2.0",
      "from": "debug@>=2.2.0 <2.3.0",
      "resolved": "https://registry.npmjs.org/debug/-/debug-2.2.0.tgz"
    },
    "decamelize": {
      "version": "1.2.0",
      "from": "decamelize@>=1.0.0 <2.0.0",
      "resolved": "https://registry.npmjs.org/decamelize/-/decamelize-1.2.0.tgz"
    },
    "depd": {
      "version": "1.1.0",
      "from": "depd@>=1.1.0 <1.2.0",
      "resolved": "https://registry.npmjs.org/depd/-/depd-1.1.0.tgz"
    },
    "destroy": {
      "version": "1.0.4",
      "from": "destroy@>=1.0.4 <1.1.0",
      "resolved": "https://registry.npmjs.org/destroy/-/destroy-1.0.4.tgz"
    },
    "diff": {
      "version": "1.4.0",
      "from": "diff@1.4.0",
      "resolved": "https://registry.npmjs.org/diff/-/diff-1.4.0.tgz"
    },
    "ee-first": {
      "version": "1.1.1",
      "from": "ee-first@1.1.1",
      "resolved": "https://registry.npmjs.org/ee-first/-/ee-first-1.1.1.tgz"
    },
    "encodeurl": {
      "version": "1.0.1",
      "from": "encodeurl@>=1.0.1 <1.1.0",
      "resolved": "https://registry.npmjs.org/encodeurl/-/encodeurl-1.0.1.tgz"
    },
    "escape-html": {
      "version": "1.0.3",
      "from": "escape-html@>=1.0.3 <1.1.0",
      "resolved": "https://registry.npmjs.org/escape-html/-/escape-html-1.0.3.tgz"
    },
    "escape-string-regexp": {
      "version": "1.0.5",
      "from": "escape-string-regexp@1.0.5",
      "resolved": "https://registry.npmjs.org/escape-string-regexp/-/escape-string-regexp-1.0.5.tgz"
    },
    "etag": {
      "version": "1.7.0",
      "from": "etag@>=1.7.0 <1.8.0",
      "resolved": "https://registry.npmjs.org/etag/-/etag-1.7.0.tgz"
    },
    "eventemitter3": {
      "version": "1.2.0",
      "from": "eventemitter3@>=1.0.0 <2.0.0",
      "resolved": "https://registry.npmjs.org/eventemitter3/-/eventemitter3-1.2.0.tgz"
    },
    "express": {
      "version": "4.14.0",
      "from": "express@latest",
      "resolved": "https://registry.npmjs.org/express/-/express-4.14.0.tgz",
      "dependencies": {
        "qs": {
          "version": "6.2.0",
          "from": "qs@6.2.0",
          "resolved": "https://registry.npmjs.org/qs/-/qs-6.2.0.tgz"
        }
      }
    },
    "faye-websocket": {
      "version": "0.11.0",
      "from": "faye-websocket@>=0.11.0 <0.12.0",
      "resolved": "https://registry.npmjs.org/faye-websocket/-/faye-websocket-0.11.0.tgz"
    },
    "finalhandler": {
      "version": "0.5.0",
      "from": "finalhandler@0.5.0",
      "resolved": "https://registry.npmjs.org/finalhandler/-/finalhandler-0.5.0.tgz"
    },
    "formatio": {
      "version": "1.1.1",
      "from": "formatio@1.1.1",
      "resolved": "https://registry.npmjs.org/formatio/-/formatio-1.1.1.tgz"
    },
    "forwarded": {
      "version": "0.1.0",
      "from": "forwarded@>=0.1.0 <0.2.0",
      "resolved": "https://registry.npmjs.org/forwarded/-/forwarded-0.1.0.tgz"
    },
    "fresh": {
      "version": "0.3.0",
      "from": "fresh@0.3.0",
      "resolved": "https://registry.npmjs.org/fresh/-/fresh-0.3.0.tgz"
    },
    "fs.realpath": {
      "version": "1.0.0",
      "from": "fs.realpath@>=1.0.0 <2.0.0",
      "resolved": "https://registry.npmjs.org/fs.realpath/-/fs.realpath-1.0.0.tgz"
    },
    "glob": {
      "version": "7.0.5",
      "from": "glob@7.0.5",
      "resolved": "https://registry.npmjs.org/glob/-/glob-7.0.5.tgz"
    },
    "graceful-fs": {
      "version": "4.1.9",
      "from": "graceful-fs@>=4.1.0 <4.2.0",
      "resolved": "https://registry.npmjs.org/graceful-fs/-/graceful-fs-4.1.9.tgz"
    },
    "graceful-readlink": {
      "version": "1.0.1",
      "from": "graceful-readlink@>=1.0.0",
      "resolved": "https://registry.npmjs.org/graceful-readlink/-/graceful-readlink-1.0.1.tgz"
    },
    "growl": {
      "version": "1.9.2",
      "from": "growl@1.9.2",
      "resolved": "https://registry.npmjs.org/growl/-/growl-1.9.2.tgz"
    },
    "handlebars": {
      "version": "4.0.5",
      "from": "handlebars@4.0.5",
      "resolved": "https://registry.npmjs.org/handlebars/-/handlebars-4.0.5.tgz"
    },
    "has-flag": {
      "version": "1.0.0",
      "from": "has-flag@>=1.0.0 <2.0.0",
      "resolved": "https://registry.npmjs.org/has-flag/-/has-flag-1.0.0.tgz"
    },
    "http-errors": {
      "version": "1.5.0",
      "from": "http-errors@>=1.5.0 <1.6.0",
      "resolved": "https://registry.npmjs.org/http-errors/-/http-errors-1.5.0.tgz",
      "dependencies": {
        "inherits": {
          "version": "2.0.1",
          "from": "inherits@2.0.1",
          "resolved": "https://registry.npmjs.org/inherits/-/inherits-2.0.1.tgz"
        }
      }
    },
    "http-proxy": {
      "version": "1.15.1",
      "from": "http-proxy@>=1.15.1 <2.0.0",
      "resolved": "https://registry.npmjs.org/http-proxy/-/http-proxy-1.15.1.tgz"
    },
    "inflight": {
      "version": "1.0.5",
      "from": "inflight@>=1.0.4 <2.0.0",
      "resolved": "https://registry.npmjs.org/inflight/-/inflight-1.0.5.tgz"
    },
    "inherits": {
      "version": "2.0.3",
      "from": "inherits@>=2.0.1 <2.1.0",
      "resolved": "https://registry.npmjs.org/inherits/-/inherits-2.0.3.tgz"
    },
    "ipaddr.js": {
      "version": "1.1.1",
      "from": "ipaddr.js@1.1.1",
      "resolved": "https://registry.npmjs.org/ipaddr.js/-/ipaddr.js-1.1.1.tgz"
    },
    "is-buffer": {
      "version": "1.1.4",
      "from": "is-buffer@>=1.0.2 <2.0.0",
      "resolved": "https://registry.npmjs.org/is-buffer/-/is-buffer-1.1.4.tgz"
    },
    "isarray": {
      "version": "0.0.1",
      "from": "isarray@0.0.1",
      "resolved": "https://registry.npmjs.org/isarray/-/isarray-0.0.1.tgz"
    },
    "json3": {
      "version": "3.3.2",
      "from": "json3@3.3.2",
      "resolved": "https://registry.npmjs.org/json3/-/json3-3.3.2.tgz"
    },
    "keygrip": {
      "version": "1.0.1",
      "from": "keygrip@>=1.0.0 <1.1.0",
      "resolved": "https://registry.npmjs.org/keygrip/-/keygrip-1.0.1.tgz"
    },
    "kind-of": {
      "version": "3.0.4",
      "from": "kind-of@>=3.0.2 <4.0.0",
      "resolved": "https://registry.npmjs.org/kind-of/-/kind-of-3.0.4.tgz"
    },
    "lazy-cache": {
      "version": "1.0.4",
      "from": "lazy-cache@>=1.0.3 <2.0.0",
      "resolved": "https://registry.npmjs.org/lazy-cache/-/lazy-cache-1.0.4.tgz"
    },
    "lodash._baseassign": {
      "version": "3.2.0",
      "from": "lodash._baseassign@>=3.0.0 <4.0.0",
      "resolved": "https://registry.npmjs.org/lodash._baseassign/-/lodash._baseassign-3.2.0.tgz"
    },
    "lodash._basecopy": {
      "version": "3.0.1",
      "from": "lodash._basecopy@>=3.0.0 <4.0.0",
      "resolved": "https://registry.npmjs.org/lodash._basecopy/-/lodash._basecopy-3.0.1.tgz"
    },
    "lodash._basecreate": {
      "version": "3.0.3",
      "from": "lodash._basecreate@>=3.0.0 <4.0.0",
      "resolved": "https://registry.npmjs.org/lodash._basecreate/-/lodash._basecreate-3.0.3.tgz"
    },
    "lodash._getnative": {
      "version": "3.9.1",
      "from": "lodash._getnative@>=3.0.0 <4.0.0",
      "resolved": "https://registry.npmjs.org/lodash._getnative/-/lodash._getnative-3.9.1.tgz"
    },
    "lodash._isiterateecall": {
      "version": "3.0.9",
      "from": "lodash._isiterateecall@>=3.0.0 <4.0.0",
      "resolved": "https://registry.npmjs.org/lodash._isiterateecall/-/lodash._isiterateecall-3.0.9.tgz"
    },
    "lodash.create": {
      "version": "3.1.1",
      "from": "lodash.create@3.1.1",
      "resolved": "https://registry.npmjs.org/lodash.create/-/lodash.create-3.1.1.tgz"
    },
    "lodash.isarguments": {
      "version": "3.1.0",
      "from": "lodash.isarguments@>=3.0.0 <4.0.0",
      "resolved": "https://registry.npmjs.org/lodash.isarguments/-/lodash.isarguments-3.1.0.tgz"
    },
    "lodash.isarray": {
      "version": "3.0.4",
      "from": "lodash.isarray@>=3.0.0 <4.0.0",
      "resolved": "https://registry.npmjs.org/lodash.isarray/-/lodash.isarray-3.0.4.tgz"
    },
    "lodash.keys": {
      "version": "3.1.2",
      "from": "lodash.keys@>=3.0.0 <4.0.0",
      "resolved": "https://registry.npmjs.org/lodash.keys/-/lodash.keys-3.1.2.tgz"
    },
    "log4js": {
      "version": "0.6.38",
      "from": "log4js@>=0.6.0 <0.7.0",
      "resolved": "https://registry.npmjs.org/log4js/-/log4js-0.6.38.tgz"
    },
    "lolex": {
      "version": "1.3.2",
      "from": "lolex@1.3.2",
      "resolved": "https://registry.npmjs.org/lolex/-/lolex-1.3.2.tgz"
    },
    "longest": {
      "version": "1.0.1",
      "from": "longest@>=1.0.1 <2.0.0",
      "resolved": "https://registry.npmjs.org/longest/-/longest-1.0.1.tgz"
    },
    "media-typer": {
      "version": "0.3.0",
      "from": "media-typer@0.3.0",
      "resolved": "https://registry.npmjs.org/media-typer/-/media-typer-0.3.0.tgz"
    },
    "merge-descriptors": {
      "version": "1.0.1",
      "from": "merge-descriptors@1.0.1",
      "resolved": "https://registry.npmjs.org/merge-descriptors/-/merge-descriptors-1.0.1.tgz"
    },
    "methods": {
      "version": "1.1.2",
      "from": "methods@>=1.1.2 <1.2.0",
      "resolved": "https://registry.npmjs.org/methods/-/methods-1.1.2.tgz"
    },
    "mime": {
      "version": "1.3.4",
      "from": "mime@1.3.4",
      "resolved": "https://registry.npmjs.org/mime/-/mime-1.3.4.tgz"
    },
    "mime-db": {
      "version": "1.24.0",
      "from": "mime-db@>=1.24.0 <1.25.0",
      "resolved": "https://registry.npmjs.org/mime-db/-/mime-db-1.24.0.tgz"
    },
    "mime-types": {
      "version": "2.1.12",
      "from": "mime-types@>=2.1.11 <2.2.0",
      "resolved": "https://registry.npmjs.org/mime-types/-/mime-types-2.1.12.tgz"
    },
    "minimatch": {
      "version": "3.0.3",
      "from": "minimatch@>=3.0.2 <4.0.0",
      "resolved": "https://registry.npmjs.org/minimatch/-/minimatch-3.0.3.tgz"
    },
    "minimist": {
      "version": "0.0.10",
      "from": "minimist@>=0.0.1 <0.1.0",
      "resolved": "https://registry.npmjs.org/minimist/-/minimist-0.0.10.tgz"
    },
    "mkdirp": {
      "version": "0.5.1",
      "from": "mkdirp@0.5.1",
      "resolved": "https://registry.npmjs.org/mkdirp/-/mkdirp-0.5.1.tgz",
      "dependencies": {
        "minimist": {
          "version": "0.0.8",
          "from": "minimist@0.0.8",
          "resolved": "https://registry.npmjs.org/minimist/-/minimist-0.0.8.tgz"
        }
      }
    },
    "mocha": {
      "version": "3.1.1",
      "from": "mocha@>=3.1.0 <3.2.0",
      "resolved": "https://registry.npmjs.org/mocha/-/mocha-3.1.1.tgz"
    },
    "moment": {
      "version": "2.15.1",
      "from": "moment@>=2.15.0 <2.16.0",
      "resolved": "https://registry.npmjs.org/moment/-/moment-2.15.1.tgz"
    },
    "ms": {
      "version": "0.7.1",
      "from": "ms@0.7.1",
      "resolved": "https://registry.npmjs.org/ms/-/ms-0.7.1.tgz"
    },
    "negotiator": {
      "version": "0.6.1",
      "from": "negotiator@0.6.1",
      "resolved": "https://registry.npmjs.org/negotiator/-/negotiator-0.6.1.tgz"
    },
    "on-finished": {
      "version": "2.3.0",
      "from": "on-finished@>=2.3.0 <2.4.0",
      "resolved": "https://registry.npmjs.org/on-finished/-/on-finished-2.3.0.tgz"
    },
    "once": {
      "version": "1.4.0",
      "from": "once@>=1.3.0 <2.0.0",
      "resolved": "https://registry.npmjs.org/once/-/once-1.4.0.tgz"
    },
    "optimist": {
      "version": "0.6.1",
      "from": "optimist@0.6.1",
      "resolved": "https://registry.npmjs.org/optimist/-/optimist-0.6.1.tgz"
    },
    "parseurl": {
      "version": "1.3.1",
      "from": "parseurl@>=1.3.1 <1.4.0",
      "resolved": "https://registry.npmjs.org/parseurl/-/parseurl-1.3.1.tgz"
    },
    "path-is-absolute": {
      "version": "1.0.1",
      "from": "path-is-absolute@>=1.0.0 <2.0.0",
      "resolved": "https://registry.npmjs.org/path-is-absolute/-/path-is-absolute-1.0.1.tgz"
    },
    "path-to-regexp": {
      "version": "0.1.7",
      "from": "path-to-regexp@0.1.7",
      "resolved": "https://registry.npmjs.org/path-to-regexp/-/path-to-regexp-0.1.7.tgz"
    },
    "pause": {
      "version": "0.1.0",
      "from": "pause@0.1.0",
      "resolved": "https://registry.npmjs.org/pause/-/pause-0.1.0.tgz"
    },
    "proxy-addr": {
      "version": "1.1.2",
      "from": "proxy-addr@>=1.1.2 <1.2.0",
      "resolved": "https://registry.npmjs.org/proxy-addr/-/proxy-addr-1.1.2.tgz"
    },
    "q": {
      "version": "1.4.1",
      "from": "q@>=1.4.0 <1.5.0",
      "resolved": "https://registry.npmjs.org/q/-/q-1.4.1.tgz"
    },
    "qs": {
      "version": "6.2.1",
      "from": "qs@>=6.2.0 <6.3.0",
      "resolved": "https://registry.npmjs.org/qs/-/qs-6.2.1.tgz"
    },
    "range-parser": {
      "version": "1.2.0",
      "from": "range-parser@>=1.2.0 <1.3.0",
      "resolved": "https://registry.npmjs.org/range-parser/-/range-parser-1.2.0.tgz"
    },
    "readable-stream": {
      "version": "1.0.34",
      "from": "readable-stream@>=1.0.2 <1.1.0",
      "resolved": "https://registry.npmjs.org/readable-stream/-/readable-stream-1.0.34.tgz"
    },
    "regexp-quote": {
      "version": "0.0.0",
      "from": "regexp-quote@0.0.0",
      "resolved": "https://registry.npmjs.org/regexp-quote/-/regexp-quote-0.0.0.tgz"
    },
    "repeat-string": {
      "version": "1.5.4",
      "from": "repeat-string@>=1.5.2 <2.0.0",
      "resolved": "https://registry.npmjs.org/repeat-string/-/repeat-string-1.5.4.tgz"
    },
    "requires-port": {
      "version": "1.0.0",
      "from": "requires-port@>=1.0.0 <2.0.0",
      "resolved": "https://registry.npmjs.org/requires-port/-/requires-port-1.0.0.tgz"
    },
    "rewire": {
      "version": "2.5.2",
      "from": "rewire@>=2.5.0 <2.6.0",
      "resolved": "https://registry.npmjs.org/rewire/-/rewire-2.5.2.tgz"
    },
    "right-align": {
      "version": "0.1.3",
      "from": "right-align@>=0.1.1 <0.2.0",
      "resolved": "https://registry.npmjs.org/right-align/-/right-align-0.1.3.tgz"
    },
    "samsam": {
      "version": "1.1.2",
      "from": "samsam@1.1.2",
      "resolved": "https://registry.npmjs.org/samsam/-/samsam-1.1.2.tgz"
    },
    "semver": {
      "version": "4.3.6",
      "from": "semver@>=4.3.3 <4.4.0",
      "resolved": "https://registry.npmjs.org/semver/-/semver-4.3.6.tgz"
    },
    "send": {
      "version": "0.14.1",
      "from": "send@>=0.14.0 <0.15.0",
      "resolved": "https://registry.npmjs.org/send/-/send-0.14.1.tgz"
    },
    "serve-static": {
      "version": "1.11.1",
      "from": "serve-static@>=1.11.1 <1.12.0",
      "resolved": "https://registry.npmjs.org/serve-static/-/serve-static-1.11.1.tgz"
    },
    "setprototypeof": {
      "version": "1.0.1",
      "from": "setprototypeof@1.0.1",
      "resolved": "https://registry.npmjs.org/setprototypeof/-/setprototypeof-1.0.1.tgz"
    },
    "shiny-server-client": {
      "version": "1.0.0",
      "from": "https://github.com/rstudio/shiny-server-client/archive/3ebce9e5.tar.gz",
      "resolved": "https://github.com/rstudio/shiny-server-client/archive/3ebce9e5.tar.gz",
      "dependencies": {
        "commander": {
          "version": "2.3.0",
          "from": "commander@2.3.0",
          "resolved": "https://registry.npmjs.org/commander/-/commander-2.3.0.tgz"
        },
        "escape-string-regexp": {
          "version": "1.0.2",
          "from": "escape-string-regexp@1.0.2",
          "resolved": "https://registry.npmjs.org/escape-string-regexp/-/escape-string-regexp-1.0.2.tgz"
        },
        "formatio": {
          "version": "1.1.1",
          "from": "formatio@1.1.1",
          "resolved": "https://registry.npmjs.org/formatio/-/formatio-1.1.1.tgz"
        },
        "graceful-fs": {
          "version": "2.0.3",
          "from": "graceful-fs@>=2.0.0 <2.1.0",
          "resolved": "https://registry.npmjs.org/graceful-fs/-/graceful-fs-2.0.3.tgz"
        },
        "inherits": {
          "version": "2.0.1",
          "from": "https://registry.npmjs.org/inherits/-/inherits-2.0.1.tgz",
          "resolved": "https://registry.npmjs.org/inherits/-/inherits-2.0.1.tgz"
        },
        "jade": {
          "version": "0.26.3",
          "from": "jade@0.26.3",
          "resolved": "https://registry.npmjs.org/jade/-/jade-0.26.3.tgz",
          "dependencies": {
            "commander": {
              "version": "0.6.1",
              "from": "commander@0.6.1",
              "resolved": "https://registry.npmjs.org/commander/-/commander-0.6.1.tgz"
            },
            "mkdirp": {
              "version": "0.3.0",
              "from": "mkdirp@0.3.0",
              "resolved": "https://registry.npmjs.org/mkdirp/-/mkdirp-0.3.0.tgz"
            }
          }
        },
        "lolex": {
          "version": "1.3.2",
          "from": "lolex@1.3.2",
          "resolved": "https://registry.npmjs.org/lolex/-/lolex-1.3.2.tgz"
        },
        "lru-cache": {
          "version": "2.7.3",
          "from": "lru-cache@>=2.0.0 <3.0.0",
          "resolved": "https://registry.npmjs.org/lru-cache/-/lru-cache-2.7.3.tgz"
        },
        "minimatch": {
          "version": "0.2.14",
          "from": "minimatch@>=0.2.11 <0.3.0",
          "resolved": "https://registry.npmjs.org/minimatch/-/minimatch-0.2.14.tgz"
        },
        "minimist": {
          "version": "0.0.8",
          "from": "minimist@0.0.8",
          "resolved": "https://registry.npmjs.org/minimist/-/minimist-0.0.8.tgz"
        },
        "mkdirp": {
          "version": "0.5.0",
          "from": "mkdirp@0.5.0",
          "resolved": "https://registry.npmjs.org/mkdirp/-/mkdirp-0.5.0.tgz"
        },
        "pinkyswear": {
          "version": "2.2.2",
          "from": "https://registry.npmjs.org/pinkyswear/-/pinkyswear-2.2.2.tgz",
          "resolved": "https://registry.npmjs.org/pinkyswear/-/pinkyswear-2.2.2.tgz"
        },
        "promises-aplus-tests": {
          "version": "2.0.5",
          "from": "promises-aplus-tests@>=2.0.4 <2.1.0",
          "resolved": "https://registry.npmjs.org/promises-aplus-tests/-/promises-aplus-tests-2.0.5.tgz",
          "dependencies": {
            "debug": {
              "version": "2.0.0",
              "from": "debug@2.0.0",
              "resolved": "https://registry.npmjs.org/debug/-/debug-2.0.0.tgz"
            },
            "diff": {
              "version": "1.0.8",
              "from": "diff@1.0.8",
              "resolved": "https://registry.npmjs.org/diff/-/diff-1.0.8.tgz"
            },
            "glob": {
              "version": "3.2.3",
              "from": "glob@3.2.3",
              "resolved": "https://registry.npmjs.org/glob/-/glob-3.2.3.tgz"
            },
            "growl": {
              "version": "1.8.1",
              "from": "growl@1.8.1",
              "resolved": "https://registry.npmjs.org/growl/-/growl-1.8.1.tgz"
            },
            "mocha": {
              "version": "1.21.5",
              "from": "mocha@>=1.21.4 <1.22.0",
              "resolved": "https://registry.npmjs.org/mocha/-/mocha-1.21.5.tgz"
            },
            "ms": {
              "version": "0.6.2",
              "from": "ms@0.6.2",
              "resolved": "https://registry.npmjs.org/ms/-/ms-0.6.2.tgz"
            }
          }
        },
        "samsam": {
          "version": "1.1.2",
          "from": "samsam@1.1.2",
          "resolved": "https://registry.npmjs.org/samsam/-/samsam-1.1.2.tgz"
        },
        "sigmund": {
          "version": "1.0.1",
          "from": "sigmund@>=1.0.0 <1.1.0",
          "resolved": "https://registry.npmjs.org/sigmund/-/sigmund-1.0.1.tgz"
        },
        "sinon": {
          "version": "1.17.3",
          "from": "sinon@>=1.10.3 <2.0.0",
          "resolved": "https://registry.npmjs.org/sinon/-/sinon-1.17.3.tgz"
        },
        "underscore": {
          "version": "1.6.0",
          "from": "underscore@>=1.6.0 <1.7.0",
          "resolved": "https://registry.npmjs.org/underscore/-/underscore-1.6.0.tgz"
        },
        "util": {
          "version": "0.10.3",
          "from": "util@>=0.10.3 <1.0.0",
          "resolved": "https://registry.npmjs.org/util/-/util-0.10.3.tgz"
        }
      }
    },
    "should": {
      "version": "11.1.1",
      "from": "should@>=11.1.0 <11.2.0",
      "resolved": "https://registry.npmjs.org/should/-/should-11.1.1.tgz"
    },
    "should-equal": {
      "version": "1.0.1",
      "from": "should-equal@>=1.0.0 <2.0.0",
      "resolved": "https://registry.npmjs.org/should-equal/-/should-equal-1.0.1.tgz"
    },
    "should-format": {
      "version": "3.0.2",
      "from": "should-format@>=3.0.2 <4.0.0",
      "resolved": "https://registry.npmjs.org/should-format/-/should-format-3.0.2.tgz"
    },
    "should-type": {
      "version": "1.4.0",
      "from": "should-type@>=1.4.0 <2.0.0",
      "resolved": "https://registry.npmjs.org/should-type/-/should-type-1.4.0.tgz"
    },
    "should-type-adaptors": {
      "version": "1.0.1",
      "from": "should-type-adaptors@>=1.0.1 <2.0.0",
      "resolved": "https://registry.npmjs.org/should-type-adaptors/-/should-type-adaptors-1.0.1.tgz"
    },
    "should-util": {
      "version": "1.0.0",
      "from": "should-util@>=1.0.0 <2.0.0",
      "resolved": "https://registry.npmjs.org/should-util/-/should-util-1.0.0.tgz"
    },
    "sinon": {
      "version": "1.17.6",
      "from": "sinon@>=1.17.0 <1.18.0",
      "resolved": "https://registry.npmjs.org/sinon/-/sinon-1.17.6.tgz"
    },
    "sockjs": {
      "version": "0.3.18",
      "from": "sockjs@0.3.18",
      "resolved": "https://registry.npmjs.org/sockjs/-/sockjs-0.3.18.tgz",
      "dependencies": {
        "faye-websocket": {
          "version": "0.10.0",
          "from": "faye-websocket@>=0.10.0 <0.11.0",
          "resolved": "https://registry.npmjs.org/faye-websocket/-/faye-websocket-0.10.0.tgz"
        }
      }
    },
    "source-map": {
      "version": "0.4.4",
      "from": "source-map@>=0.4.4 <0.5.0",
      "resolved": "https://registry.npmjs.org/source-map/-/source-map-0.4.4.tgz"
    },
    "split": {
      "version": "1.0.0",
      "from": "split@>=1.0.0 <1.1.0",
      "resolved": "https://registry.npmjs.org/split/-/split-1.0.0.tgz"
    },
    "stable": {
      "version": "0.1.5",
      "from": "stable@0.1.5",
      "resolved": "https://registry.npmjs.org/stable/-/stable-0.1.5.tgz"
    },
    "statuses": {
      "version": "1.3.0",
      "from": "statuses@>=1.3.0 <1.4.0",
      "resolved": "https://registry.npmjs.org/statuses/-/statuses-1.3.0.tgz"
    },
    "string_decoder": {
      "version": "0.10.31",
      "from": "string_decoder@>=0.10.0 <0.11.0",
      "resolved": "https://registry.npmjs.org/string_decoder/-/string_decoder-0.10.31.tgz"
    },
    "supports-color": {
      "version": "3.1.2",
      "from": "supports-color@3.1.2",
      "resolved": "https://registry.npmjs.org/supports-color/-/supports-color-3.1.2.tgz"
    },
    "through": {
      "version": "2.3.8",
      "from": "through@>=2.0.0 <3.0.0",
      "resolved": "https://registry.npmjs.org/through/-/through-2.3.8.tgz"
    },
    "type-is": {
      "version": "1.6.13",
      "from": "type-is@>=1.6.13 <1.7.0",
      "resolved": "https://registry.npmjs.org/type-is/-/type-is-1.6.13.tgz"
    },
    "uglify-js": {
      "version": "2.7.3",
      "from": "uglify-js@>=2.6.0 <3.0.0",
      "resolved": "https://registry.npmjs.org/uglify-js/-/uglify-js-2.7.3.tgz",
      "dependencies": {
        "async": {
          "version": "0.2.10",
          "from": "async@>=0.2.6 <0.3.0",
          "resolved": "https://registry.npmjs.org/async/-/async-0.2.10.tgz"
        },
        "source-map": {
          "version": "0.5.6",
          "from": "source-map@>=0.5.1 <0.6.0",
          "resolved": "https://registry.npmjs.org/source-map/-/source-map-0.5.6.tgz"
        }
      }
    },
    "uglify-to-browserify": {
      "version": "1.0.2",
      "from": "uglify-to-browserify@>=1.0.0 <1.1.0",
      "resolved": "https://registry.npmjs.org/uglify-to-browserify/-/uglify-to-browserify-1.0.2.tgz"
    },
    "underscore": {
      "version": "1.8.3",
      "from": "underscore@1.8.3",
      "resolved": "https://registry.npmjs.org/underscore/-/underscore-1.8.3.tgz"
    },
    "unixgroups": {
      "version": "0.2.0",
      "from": "https://github.com/rstudio/node-unixgroups/tarball/e6dfefe",
      "resolved": "https://github.com/rstudio/node-unixgroups/tarball/e6dfefe"
    },
    "unpipe": {
      "version": "1.0.0",
<<<<<<< HEAD
      "from": "unpipe@>=1.0.0 <1.1.0",
      "resolved": "https://registry.npmjs.org/unpipe/-/unpipe-1.0.0.tgz"
    },
    "util": {
      "version": "0.10.3",
      "from": "util@>=0.10.3 <1.0.0",
      "resolved": "https://registry.npmjs.org/util/-/util-0.10.3.tgz",
=======
      "from": "https://github.com/rstudio/shiny-server-client/archive/803ebb14.tar.gz",
      "resolved": "https://github.com/rstudio/shiny-server-client/archive/803ebb14.tar.gz",
>>>>>>> 59742b65
      "dependencies": {
        "inherits": {
          "version": "2.0.1",
          "from": "inherits@2.0.1",
          "resolved": "https://registry.npmjs.org/inherits/-/inherits-2.0.1.tgz"
        }
      }
    },
    "utils-merge": {
      "version": "1.0.0",
      "from": "utils-merge@1.0.0",
      "resolved": "https://registry.npmjs.org/utils-merge/-/utils-merge-1.0.0.tgz"
    },
    "uuid": {
      "version": "2.0.3",
      "from": "uuid@>=2.0.2 <3.0.0",
      "resolved": "https://registry.npmjs.org/uuid/-/uuid-2.0.3.tgz"
    },
    "vary": {
      "version": "1.1.0",
      "from": "vary@>=1.1.0 <1.2.0",
      "resolved": "https://registry.npmjs.org/vary/-/vary-1.1.0.tgz"
    },
    "websocket-driver": {
      "version": "0.6.5",
      "from": "websocket-driver@>=0.5.1",
      "resolved": "https://registry.npmjs.org/websocket-driver/-/websocket-driver-0.6.5.tgz"
    },
    "websocket-extensions": {
      "version": "0.1.1",
      "from": "websocket-extensions@>=0.1.1",
      "resolved": "https://registry.npmjs.org/websocket-extensions/-/websocket-extensions-0.1.1.tgz"
    },
    "window-size": {
      "version": "0.1.0",
      "from": "window-size@0.1.0",
      "resolved": "https://registry.npmjs.org/window-size/-/window-size-0.1.0.tgz"
    },
    "wordwrap": {
      "version": "0.0.3",
      "from": "wordwrap@>=0.0.2 <0.1.0",
      "resolved": "https://registry.npmjs.org/wordwrap/-/wordwrap-0.0.3.tgz"
    },
    "wrappy": {
      "version": "1.0.2",
      "from": "wrappy@>=1.0.0 <2.0.0",
      "resolved": "https://registry.npmjs.org/wrappy/-/wrappy-1.0.2.tgz"
    },
    "yargs": {
      "version": "3.10.0",
      "from": "yargs@>=3.10.0 <3.11.0",
      "resolved": "https://registry.npmjs.org/yargs/-/yargs-3.10.0.tgz"
    }
  }
}<|MERGE_RESOLUTION|>--- conflicted
+++ resolved
@@ -547,8 +547,8 @@
     },
     "shiny-server-client": {
       "version": "1.0.0",
-      "from": "https://github.com/rstudio/shiny-server-client/archive/3ebce9e5.tar.gz",
-      "resolved": "https://github.com/rstudio/shiny-server-client/archive/3ebce9e5.tar.gz",
+      "from": "https://github.com/rstudio/shiny-server-client/archive/803ebb14.tar.gz",
+      "resolved": "https://github.com/rstudio/shiny-server-client/archive/803ebb14.tar.gz",
       "dependencies": {
         "commander": {
           "version": "2.3.0",
@@ -807,7 +807,6 @@
     },
     "unpipe": {
       "version": "1.0.0",
-<<<<<<< HEAD
       "from": "unpipe@>=1.0.0 <1.1.0",
       "resolved": "https://registry.npmjs.org/unpipe/-/unpipe-1.0.0.tgz"
     },
@@ -815,10 +814,6 @@
       "version": "0.10.3",
       "from": "util@>=0.10.3 <1.0.0",
       "resolved": "https://registry.npmjs.org/util/-/util-0.10.3.tgz",
-=======
-      "from": "https://github.com/rstudio/shiny-server-client/archive/803ebb14.tar.gz",
-      "resolved": "https://github.com/rstudio/shiny-server-client/archive/803ebb14.tar.gz",
->>>>>>> 59742b65
       "dependencies": {
         "inherits": {
           "version": "2.0.1",
